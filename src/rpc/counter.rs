use {
    super::RpcMethod,
    crate::{CounterRpcProvider, Result, SolanaRpcProvider},
    solana_hash::Hash,
    solana_message::AddressLookupTableAccount,
    solana_pubkey::Pubkey,
    solana_rpc_client_api::response::RpcPrioritizationFee,
    solana_signature::Signature,
    std::fmt::Display,
};

impl<T: SolanaRpcProvider + Clone> Display for CounterRpcProvider<T> {
    fn fmt(&self, f: &mut std::fmt::Formatter<'_>) -> std::fmt::Result {
<<<<<<< HEAD
        write!(
            f,
            "Method Counters: blockhash={} fees={} lookup={} simulate={} send={}",
            self.get_counter(&RpcMethod::Blockhash),
            self.get_counter(&RpcMethod::Fees),
            self.get_counter(&RpcMethod::Lookup),
            self.get_counter(&RpcMethod::Simulate),
            self.get_counter(&RpcMethod::Send)
        )
=======
        let counters: Vec<_> = self
            .counters
            .iter()
            .map(|entry| format!("{:?}={}", entry.key(), entry.value()))
            .collect();
        write!(f, "Method Counters: {}", counters.join(" "))
>>>>>>> 43fed251
    }
}

impl<T: SolanaRpcProvider + Clone> CounterRpcProvider<T> {
    /// Get the counter for a given method
    pub fn get_counter(&self, method: &RpcMethod) -> u64 {
        match self.counters.get(method) {
            Some(counter) => *counter,
            None => 0, /* this should never execute, as all methods are accounted for, and the
                        * CounterRpcProvider is initialized with all methods */
        }
    }

    pub fn reset_counters(&self) {
        for mut counter in self.counters.iter_mut() {
            *counter.value_mut() = 0;
        }
    }
}

#[async_trait::async_trait]
impl<T: SolanaRpcProvider + Send + Sync + Clone> SolanaRpcProvider for CounterRpcProvider<T> {
    async fn get_recent_prioritization_fees(
        &self,
        accounts: &[Pubkey],
    ) -> Result<Vec<RpcPrioritizationFee>> {
        *self.counters.get_mut(&RpcMethod::Fees).unwrap() += 1;
        self.inner.get_recent_prioritization_fees(accounts).await
    }

    async fn get_lookup_table_accounts(
        &self,
        pubkeys: &[Pubkey],
    ) -> Result<Vec<AddressLookupTableAccount>> {
        *self.counters.get_mut(&RpcMethod::Lookup).unwrap() += 1;
        self.inner.get_lookup_table_accounts(pubkeys).await
    }

    async fn get_latest_blockhash(&self) -> Result<Hash> {
        *self.counters.get_mut(&RpcMethod::Blockhash).unwrap() += 1;
        self.inner.get_latest_blockhash().await
    }

    async fn simulate_transaction(
        &self,
        tx: &solana_transaction::versioned::VersionedTransaction,
        config: solana_rpc_client_api::config::RpcSimulateTransactionConfig,
    ) -> Result<solana_rpc_client_api::response::RpcSimulateTransactionResult> {
        *self.counters.get_mut(&RpcMethod::Simulate).unwrap() += 1;
        self.inner.simulate_transaction(tx, config).await
    }

    async fn send_and_confirm_transaction(
        &self,
        tx: &solana_transaction::versioned::VersionedTransaction,
        config: Option<solana_rpc_client_api::config::RpcSendTransactionConfig>,
    ) -> Result<Signature> {
        *self.counters.get_mut(&RpcMethod::Send).unwrap() += 1;
        self.inner.send_and_confirm_transaction(tx, config).await
    }
}<|MERGE_RESOLUTION|>--- conflicted
+++ resolved
@@ -11,24 +11,12 @@
 
 impl<T: SolanaRpcProvider + Clone> Display for CounterRpcProvider<T> {
     fn fmt(&self, f: &mut std::fmt::Formatter<'_>) -> std::fmt::Result {
-<<<<<<< HEAD
-        write!(
-            f,
-            "Method Counters: blockhash={} fees={} lookup={} simulate={} send={}",
-            self.get_counter(&RpcMethod::Blockhash),
-            self.get_counter(&RpcMethod::Fees),
-            self.get_counter(&RpcMethod::Lookup),
-            self.get_counter(&RpcMethod::Simulate),
-            self.get_counter(&RpcMethod::Send)
-        )
-=======
         let counters: Vec<_> = self
             .counters
             .iter()
             .map(|entry| format!("{:?}={}", entry.key(), entry.value()))
             .collect();
         write!(f, "Method Counters: {}", counters.join(" "))
->>>>>>> 43fed251
     }
 }
 
